--- conflicted
+++ resolved
@@ -1,6 +1,4 @@
-<<<<<<< HEAD
-# 5. lead_logo.py,  gets the logo for the restaurant from the website
-=======
+
 #!/usr/bin/env python3
 """
 Logo Finder - AI-powered Logo Detection and Validation Tool
@@ -557,4 +555,3 @@
 
 if __name__ == "__main__":
     asyncio.run(main())
->>>>>>> c7518f9d
